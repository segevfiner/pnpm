--- conflicted
+++ resolved
@@ -4,13 +4,7 @@
 import { ProjectManifest } from '@pnpm/types'
 import { sync as writeJson5File } from 'write-json5-file'
 import { sync as writeYamlFile } from 'write-yaml-file'
-<<<<<<< HEAD
-import fs = require('fs')
-import path = require('path')
-import writePkg = require('write-pkg')
-=======
 import writePkg from 'write-pkg'
->>>>>>> ba0675ed
 
 export { Modules, Project }
 export type ManifestFormat = 'JSON' | 'JSON5' | 'YAML'
