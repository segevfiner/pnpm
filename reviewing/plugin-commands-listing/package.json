--- conflicted
+++ resolved
@@ -35,10 +35,7 @@
     "@pnpm/plugin-commands-listing": "workspace:*",
     "@pnpm/prepare": "workspace:*",
     "@pnpm/registry-mock": "3.32.1",
-<<<<<<< HEAD
-=======
     "@pnpm/workspace.filter-packages-from-dir": "workspace:*",
->>>>>>> 6e031e74
     "@types/ramda": "0.29.12",
     "execa": "npm:safe-execa@0.1.2",
     "strip-ansi": "^6.0.1",
