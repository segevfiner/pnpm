--- conflicted
+++ resolved
@@ -205,14 +205,9 @@
     enableModulesDir: true,
     modulesCacheMaxAge: 7 * 24 * 60,
     resolveSymlinksInInjectedDirs: false,
-<<<<<<< HEAD
     dedupeDirectDeps: true,
+    dedupePeerDependents: false,
     resolvePeersFromWorkspaceRoot: true,
-=======
-    dedupeDirectDeps: false,
-    dedupePeerDependents: false,
-    resolvePeersFromWorkspaceRoot: false,
->>>>>>> 890b4978
     extendNodePath: true,
   } as StrictInstallOptions
 }
