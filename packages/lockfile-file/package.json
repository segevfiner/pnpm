--- conflicted
+++ resolved
@@ -49,16 +49,10 @@
   "dependencies": {
     "@pnpm/constants": "workspace:6.1.0",
     "@pnpm/error": "workspace:3.0.1",
-<<<<<<< HEAD
     "@pnpm/git-utils": "workspace:0.0.0",
-    "@pnpm/lockfile-types": "workspace:4.0.1",
-    "@pnpm/merge-lockfile-changes": "workspace:3.0.1",
-    "@pnpm/types": "workspace:8.0.1",
-=======
     "@pnpm/lockfile-types": "workspace:4.0.2",
     "@pnpm/merge-lockfile-changes": "workspace:3.0.2",
     "@pnpm/types": "workspace:8.1.0",
->>>>>>> 8c815616
     "@zkochan/rimraf": "^2.1.2",
     "comver-to-semver": "^1.0.0",
     "js-yaml": "npm:@zkochan/js-yaml@0.0.6",
