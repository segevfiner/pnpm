--- conflicted
+++ resolved
@@ -1,10 +1,6 @@
 {
   "name": "@pnpm/plugin-commands-publishing",
-<<<<<<< HEAD
   "version": "2.0.0-alpha.0",
-=======
-  "version": "1.0.12",
->>>>>>> 6a4f575f
   "description": "The pack and publish commands of pnpm",
   "main": "lib/index.js",
   "typings": "lib/index.d.ts",
