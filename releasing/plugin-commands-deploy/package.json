--- conflicted
+++ resolved
@@ -38,12 +38,8 @@
     "@pnpm/lockfile-types": "workspace:*",
     "@pnpm/plugin-commands-deploy": "workspace:*",
     "@pnpm/prepare": "workspace:*",
-<<<<<<< HEAD
-    "@pnpm/registry-mock": "3.32.1"
-=======
     "@pnpm/registry-mock": "3.32.1",
     "@pnpm/workspace.filter-packages-from-dir": "workspace:*"
->>>>>>> 6e031e74
   },
   "dependencies": {
     "@pnpm/cli-utils": "workspace:*",
